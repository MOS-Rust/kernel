[build]
target = "mipsel-unknown-none"

[target.mipsel-unknown-none]
runner = "qemu-system-mipsel -cpu 4Kc -m 64 -nographic -M malta -no-reboot -kernel"
rustflags = [
    "-C", "link-arg=-Tsrc/kernel.ld",
    "-C", "force-frame-pointers=yes",
    "-C", "llvm-args=--debugger-tune=gdb -mattr=+noabicalls",
    "-C", "target-feature=-mips32r2",
]

[unstable]
build-std = ["core", "compiler_builtins", "alloc"]

[profile.dev]
opt-level = 0
debug = true

[profile.release]
<<<<<<< HEAD
opt-level = 1
=======
opt-level = 2
>>>>>>> 1f81cc59
debug = false<|MERGE_RESOLUTION|>--- conflicted
+++ resolved
@@ -18,9 +18,5 @@
 debug = true
 
 [profile.release]
-<<<<<<< HEAD
-opt-level = 1
-=======
 opt-level = 2
->>>>>>> 1f81cc59
 debug = false