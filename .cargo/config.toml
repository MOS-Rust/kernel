[build]
target = "mipsel-unknown-none"

[target.mipsel-unknown-none]
runner = "qemu-system-mipsel -cpu 24Kc -m 64 -nographic -M malta -no-reboot -kernel"
rustflags = [
    "-C", "link-arg=-Tsrc/kernel.ld",
    "-C", "force-frame-pointers=yes",
    "-C", "llvm-args=--debugger-tune=gdb",
<<<<<<< HEAD
    "-C", "target-feature=-mips32r2",
    "-g",
=======
>>>>>>> ab6b2b59
]

[unstable]
build-std = ["core", "compiler_builtins", "alloc"]

[profile.dev]
opt-level = 0
debug = true

[profile.release]
opt-level = 2
debug = false<|MERGE_RESOLUTION|>--- conflicted
+++ resolved
@@ -7,11 +7,6 @@
     "-C", "link-arg=-Tsrc/kernel.ld",
     "-C", "force-frame-pointers=yes",
     "-C", "llvm-args=--debugger-tune=gdb",
-<<<<<<< HEAD
-    "-C", "target-feature=-mips32r2",
-    "-g",
-=======
->>>>>>> ab6b2b59
 ]
 
 [unstable]
