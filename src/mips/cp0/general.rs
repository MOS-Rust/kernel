//! Inspired by Harry-Chen's work [rust-mips](https://github.com/Harry-Chen/rust-mips)
#![allow(unused_macros)]


macro_rules! register_read {
    ($id:expr, $select:expr) => {
        #[inline]
        pub unsafe fn read() -> u32 {
            let value: u32;
            core::arch::asm!("mfc0 {0}, ${1}, {2}", out(reg) value, const $id, const $select);
            value
        }
    };
}

macro_rules! register_write {
    ($id:expr, $select:expr) => {
        #[inline]
        pub unsafe fn write(value: u32) {
            core::arch::asm!("mtc0 {0}, ${1}, {2}", in(reg) value, const $id, const $select);
        }
    };
}

macro_rules! register_rw {
    ($id:expr, $select:expr) => {
        register_read!($id, $select);
        register_write!($id, $select);
    };
}

macro_rules! register_struct_rw {
    ($ident: ident) => {
        #[inline]
        pub unsafe fn read_struct() -> $ident {
            $ident {bits: read()}
        }

        #[inline]
        pub unsafe fn write_struct(value: $ident) {
            write(value.bits);
        }
    }
}

<<<<<<< HEAD
macro_rules! register_bit_get {
=======
macro_rules! register_read_bit {
>>>>>>> 52739495
    ($getter: ident, $bit: expr) => {
        #[inline]
        pub unsafe fn $getter() -> bool {
            (read() & (1 << $bit)) != 0
        }
    };
}

<<<<<<< HEAD
macro_rules! register_bit_set {
=======
macro_rules! register_set_bit {
>>>>>>> 52739495
    ($setter: ident, $bit: expr) => {
        #[inline]
        pub unsafe fn $setter() {
            write(read() | (1 << $bit));
        }
    };
}

macro_rules! register_bit_clear {
    ($setter: ident, $bit: expr) => {
        #[inline]
        pub unsafe fn $setter() {
            write(read() & !(1 << $bit));
        }
    };
}

macro_rules! register_bit {
<<<<<<< HEAD
    ($getter: ident, $setter: ident, $clearer: ident, $bit: expr) => {
        register_bit_get!($getter, $bit);
        register_bit_set!($setter, $bit);
        register_bit_clear!($clearer, $bit);
    };
}

macro_rules! register_struct_field_get {
    ($getter: ident, $lobit: expr, $hibit: expr) => {
        #[inline]
        pub fn $getter(&self) -> u32 {
            (self.bits >> $lobit) & ((1 << ($hibit - $lobit + 1)) - 1)
        }
    };
}

macro_rules! register_struct_field_set {
    ($setter: ident, $lobit: expr, $hibit: expr) => {
        #[inline]
        pub fn $setter(&mut self,value: u32) {
            let mut reg = self.bits;
            reg &= !(((1 << ($hibit - $lobit + 1)) - 1) << $lobit);
            reg |= value << $lobit;
            self.bits = reg;
        }
=======
    ($bit: expr, $getter: ident, $setter: ident, $clearer: ident) => {
        register_read_bit!($getter, $bit);
        register_set_bit!($setter, $bit);
        register_clear_bit!($clearer, $bit);
>>>>>>> 52739495
    };
}

macro_rules! register_struct_field {
    ($getter: ident, $setter: ident, $lobit: expr, $hibit: expr) => {
        register_struct_field_get!($getter, $lobit, $hibit);
        register_struct_field_set!($setter, $lobit, $hibit);
    };
}

macro_rules! register_struct_bit_get {
    ($getter: ident, $bit: expr) => {
        #[inline]
        pub fn $getter(&self) -> bool {
            (self.bits & (1 << $bit)) != 0
        }
    };
}

macro_rules! register_struct_bit_set {
    ($setter: ident, $bit: expr) => {
        #[inline]
        pub fn $setter(&mut self) {
            self.bits |= 1 << $bit;
        }
    };
}

<<<<<<< HEAD
macro_rules! register_struct_bit_clear {
    ($setter: ident, $bit: expr) => {
        #[inline]
        pub fn $setter(&mut self) {
=======
macro_rules! register_struct_get_bit {
    ($getter: ident, $bit: expr) => {
        #[inline]
        pub unsafe fn $getter(&self) -> bool {
            (self.bits & (1 << $bit)) != 0
        }
    };
}

macro_rules! register_struct_set_bit {
    ($setter: ident, $bit: expr) => { 
        #[inline]
        pub unsafe fn $setter(&mut self) {
            self.bits |= 1 << $bit;
        }
    };
}

macro_rules! register_struct_clear_bit {
    ($clearer: ident, $bit: expr) => {
        #[inline]
        pub unsafe fn $clearer(&mut self) {
>>>>>>> 52739495
            self.bits &= !(1 << $bit);
        }
    };
}

macro_rules! register_struct_bit {
<<<<<<< HEAD
    ($getter: ident, $setter: ident, $clearer: ident, $bit: expr) => {
        register_struct_bit_get!($getter, $bit);
        register_struct_bit_set!($setter, $bit);
        register_struct_bit_clear!($clearer, $bit);
    };
}
=======
    ($bit: expr, $getter: ident, $setter: ident, $clearer: ident) => {
        register_struct_get_bit!($getter, $bit);
        register_struct_set_bit!($setter, $bit);
        register_struct_clear_bit!($clearer, $bit);
    };
}
>>>>>>> 52739495
<|MERGE_RESOLUTION|>--- conflicted
+++ resolved
@@ -43,11 +43,7 @@
     }
 }
 
-<<<<<<< HEAD
 macro_rules! register_bit_get {
-=======
-macro_rules! register_read_bit {
->>>>>>> 52739495
     ($getter: ident, $bit: expr) => {
         #[inline]
         pub unsafe fn $getter() -> bool {
@@ -56,11 +52,7 @@
     };
 }
 
-<<<<<<< HEAD
 macro_rules! register_bit_set {
-=======
-macro_rules! register_set_bit {
->>>>>>> 52739495
     ($setter: ident, $bit: expr) => {
         #[inline]
         pub unsafe fn $setter() {
@@ -79,8 +71,7 @@
 }
 
 macro_rules! register_bit {
-<<<<<<< HEAD
-    ($getter: ident, $setter: ident, $clearer: ident, $bit: expr) => {
+    ($bit: expr, $getter: ident, $setter: ident, $clearer: ident) => {
         register_bit_get!($getter, $bit);
         register_bit_set!($setter, $bit);
         register_bit_clear!($clearer, $bit);
@@ -105,12 +96,6 @@
             reg |= value << $lobit;
             self.bits = reg;
         }
-=======
-    ($bit: expr, $getter: ident, $setter: ident, $clearer: ident) => {
-        register_read_bit!($getter, $bit);
-        register_set_bit!($setter, $bit);
-        register_clear_bit!($clearer, $bit);
->>>>>>> 52739495
     };
 }
 
@@ -139,53 +124,19 @@
     };
 }
 
-<<<<<<< HEAD
 macro_rules! register_struct_bit_clear {
     ($setter: ident, $bit: expr) => {
         #[inline]
         pub fn $setter(&mut self) {
-=======
-macro_rules! register_struct_get_bit {
-    ($getter: ident, $bit: expr) => {
-        #[inline]
-        pub unsafe fn $getter(&self) -> bool {
-            (self.bits & (1 << $bit)) != 0
-        }
-    };
-}
-
-macro_rules! register_struct_set_bit {
-    ($setter: ident, $bit: expr) => { 
-        #[inline]
-        pub unsafe fn $setter(&mut self) {
-            self.bits |= 1 << $bit;
-        }
-    };
-}
-
-macro_rules! register_struct_clear_bit {
-    ($clearer: ident, $bit: expr) => {
-        #[inline]
-        pub unsafe fn $clearer(&mut self) {
->>>>>>> 52739495
             self.bits &= !(1 << $bit);
         }
     };
 }
 
 macro_rules! register_struct_bit {
-<<<<<<< HEAD
-    ($getter: ident, $setter: ident, $clearer: ident, $bit: expr) => {
+    ($bit: expr, $getter: ident, $setter: ident, $clearer: ident) => {
         register_struct_bit_get!($getter, $bit);
         register_struct_bit_set!($setter, $bit);
         register_struct_bit_clear!($clearer, $bit);
     };
-}
-=======
-    ($bit: expr, $getter: ident, $setter: ident, $clearer: ident) => {
-        register_struct_get_bit!($getter, $bit);
-        register_struct_set_bit!($setter, $bit);
-        register_struct_clear_bit!($clearer, $bit);
-    };
-}
->>>>>>> 52739495
+}