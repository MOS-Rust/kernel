//! Rust entry point for the kernel
//!
//! This crate is the entry point for the kernel. It is responsible for initializing the kernel and starting its execution.

#![deny(missing_docs)]
#![deny(warnings)] 

#![no_std]
#![no_main]
#![feature(panic_info_message)]
#![feature(asm_experimental_arch)]
#![feature(asm_const)]

extern crate alloc;

#[macro_use]
extern crate bitflags;
mod bitops;
mod export;
mod platform;
mod panic;
mod console;
mod error;
mod mm;
mod pm;
mod logging;
mod exception;

use core::{arch::global_asm, include_str, ptr::{addr_of_mut, write_bytes}};

use log::info;
<<<<<<< HEAD

=======
>>>>>>> de0ee3af
//use mips::registers::cp0::{compare, count};

global_asm!(include_str!("../asm/init/entry.S"));

/// Kernel initialization function
///
/// This function is the entry point of the kernel. It is called by _entry() in init/entry.S when the kernel starts and is responsible
/// for initializing various modules of the kernel.
///
#[no_mangle]
pub extern "C" fn kernel_init(
    _argc: usize,
    _argv: *const *const char,
    _envp: *const *const char,
    ram_size: usize,
) -> ! {
    clear_bss();
    exception::init();
    logging::init();
    info!("MOS-Rust started!");
    mm::init(ram_size);
<<<<<<< HEAD
    pm::init();
=======
    println!("ebase:0x{:x}", unsafe {mips::registers::cp0::ebase::read()});
>>>>>>> de0ee3af
    panic!("");
}

/// Clear the .bss section
///
/// This function clears the `.bss` section of the kernel. 
/// All memory locations in the `.bss` section (i.e. from __start_bss to __end_bss) are set to 0 in this function.
pub fn clear_bss() {
    extern "C" {
        static mut __start_bss: u8;
        static mut __end_bss: u8;
    }
    unsafe {
        write_bytes(addr_of_mut!(__start_bss), 0, addr_of_mut!(__end_bss) as usize - addr_of_mut!(__start_bss) as usize);
    }
}<|MERGE_RESOLUTION|>--- conflicted
+++ resolved
@@ -29,10 +29,6 @@
 use core::{arch::global_asm, include_str, ptr::{addr_of_mut, write_bytes}};
 
 use log::info;
-<<<<<<< HEAD
-
-=======
->>>>>>> de0ee3af
 //use mips::registers::cp0::{compare, count};
 
 global_asm!(include_str!("../asm/init/entry.S"));
@@ -54,11 +50,7 @@
     logging::init();
     info!("MOS-Rust started!");
     mm::init(ram_size);
-<<<<<<< HEAD
     pm::init();
-=======
-    println!("ebase:0x{:x}", unsafe {mips::registers::cp0::ebase::read()});
->>>>>>> de0ee3af
     panic!("");
 }
 
