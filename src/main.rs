--- conflicted
+++ resolved
@@ -14,34 +14,17 @@
 
 #[macro_use]
 extern crate bitflags;
-<<<<<<< HEAD
 mod bitops;
 mod console;
 mod error;
 mod exception;
-=======
-
-mod console;
-mod error;
->>>>>>> 95f0ea96
 mod export;
 mod logging;
 mod mm;
 mod panic;
 mod platform;
-<<<<<<< HEAD
 mod pm;
 mod test;
-
-use core::{
-    arch::global_asm, include_str, ptr::{addr_of_mut, write_bytes}
-};
-
-use log::info;
-////use mips::registers::cp0::{compare, count};
-=======
-mod test;
-mod exception;
 
 use core::{
     arch::global_asm,
@@ -50,8 +33,7 @@
 };
 
 use log::info;
-use mips::registers::cp0::{compare, count};
->>>>>>> 95f0ea96
+////use mips::registers::cp0::{compare, count};
 
 global_asm!(include_str!("../asm/init/entry.S"));
 
@@ -72,15 +54,8 @@
     logging::init();
     info!("MOS-Rust started!");
     mm::init(ram_size);
-<<<<<<< HEAD
     pm::init();
     panic!("");
-=======
-    unsafe {exception::trapframe::init();}
-    println!("{}",unsafe { compare::read() });
-    println!("{}",unsafe { count::read() });
-    panic!()
->>>>>>> 95f0ea96
 }
 
 /// Clear the .bss section
