//! Rust entry point for the kernel
//!
//! This crate is the entry point for the kernel. It is responsible for initializing the kernel and starting its execution.

#![deny(missing_docs)]
#![deny(warnings)] 

#![cfg_attr(target_arch = "mips", feature(asm_experimental_arch))]
#![no_std]
#![no_main]
#![feature(panic_info_message)]

extern crate alloc;

#[macro_use]
extern crate bitflags;

mod export;
#[cfg(target_arch = "mips")]
#[path ="platform/mips/mod.rs"]
mod platform;
mod panic;
mod console;
mod error;
mod mm;
mod logging;

use core::{arch::global_asm, include_str, ptr::{addr_of_mut, write_bytes}};

use log::info;

#[cfg(target_arch = "mips")]
global_asm!(include_str!("../asm/init/entry.S"));

/// Kernel initialization function
///
/// This function is the entry point of the kernel. It is called by _entry() in init/entry.S when the kernel starts and is responsible
/// for initializing various modules of the kernel.
///
#[no_mangle]
pub extern "C" fn kernel_init(
    _argc: usize,
    _argv: *const *const char,
    _envp: *const *const char,
    ram_size: usize,
) -> ! {
    clear_bss();
    logging::init();
    info!("MOS-Rust started!");
    mm::init(ram_size);
    panic!()
}

/// Clear the .bss section
<<<<<<< HEAD
///
/// This function clears the `.bss` section of the kernel. 
/// All memory locations in the `.bss` section (i.e. from __start_bss to __end_bss) are set to 0 in this function.
pub fn clear_bss() {
=======
fn clear_bss() {
>>>>>>> 29da2bff
    extern "C" {
        static mut __start_bss: u8;
        static mut __end_bss: u8;
    }
    unsafe {
        write_bytes(addr_of_mut!(__start_bss), 0, addr_of_mut!(__end_bss) as usize - addr_of_mut!(__start_bss) as usize);
    }
}<|MERGE_RESOLUTION|>--- conflicted
+++ resolved
@@ -52,14 +52,10 @@
 }
 
 /// Clear the .bss section
-<<<<<<< HEAD
 ///
 /// This function clears the `.bss` section of the kernel. 
 /// All memory locations in the `.bss` section (i.e. from __start_bss to __end_bss) are set to 0 in this function.
 pub fn clear_bss() {
-=======
-fn clear_bss() {
->>>>>>> 29da2bff
     extern "C" {
         static mut __start_bss: u8;
         static mut __end_bss: u8;
