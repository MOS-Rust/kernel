--- conflicted
+++ resolved
@@ -1,6 +1,3 @@
-<<<<<<< HEAD
-//! heap
-=======
 //! Heap allocator.
 //!
 //! This module provides a heap allocator implementation for managing dynamic memory allocation.
@@ -10,8 +7,6 @@
 //!
 //! This implementation uses a fixed-size kernel heap of 1 MiB. 
 
-use alloc::{string::String, vec::Vec};
->>>>>>> 441646b6
 use allocator::Allocator;
 use log::info;
 
@@ -36,22 +31,4 @@
             .add_size(KERNEL_HEAP.as_ptr() as usize, KERNEL_HEAP_SIZE);
     }
     info!("Initialized {} KiB of kernel heap.", KERNEL_HEAP_SIZE / 1024);
-<<<<<<< HEAD
-=======
-}
-
-/// Perform a heap test.
-pub fn heap_test() {
-    let mut v = Vec::<u8>::new();
-    for i in 0..=255 {
-        v.push(i);
-    }
-    for i in 0..=255 {
-        assert_eq!(v[i], i as u8);
-    }
-    let s = String::from("Hello, world!");
-    assert_eq!(s, "Hello, world!");
-    drop(v);
-    debug!("Heap test passed!");
->>>>>>> 441646b6
 }