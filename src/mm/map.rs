--- conflicted
+++ resolved
@@ -1,12 +1,7 @@
-<<<<<<< HEAD
 //! This module contains the implementation of page entry table, page directory table, and related functions.
-use crate::println;
-=======
 #![allow(dead_code)]
 
 use log::debug;
->>>>>>> b60ec638
-
 use crate::error::MosError;
 
 use super::{
