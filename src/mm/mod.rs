--- conflicted
+++ resolved
@@ -1,24 +1,15 @@
-<<<<<<< HEAD
-pub mod addr;
-mod heap;
-pub mod layout;
-pub mod map;
-pub mod page;
-mod tlb;
-=======
 //! Memory management module for MOS
 //!
 //! This module provides memory management functionality for the MOS kernel.
 //!
 //! It includes functions for initializing memory, managing the heap and handling page allocation and mapping.
 
-mod addr;
+pub mod addr;
 mod heap;
 pub mod layout;
 pub mod map;
-mod page;
+pub mod page;
 pub mod tlb;
->>>>>>> 441646b6
 
 use log::info;
 
