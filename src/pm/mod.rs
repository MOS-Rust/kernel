mod elf;
mod env;
mod ipc;
mod schedule;

use crate::mutex::{FakeLock, Mutex};
use lazy_static::lazy_static;
use log::info;

pub use env::env_destroy;
use env::EnvManager;
pub use env::EnvStatus;
pub use ipc::IpcStatus;
pub use schedule::schedule;

<<<<<<< HEAD
/// EnvManager instance used in kernel
pub static mut ENV_MANAGER: EnvManager = EnvManager::new();
=======
lazy_static! {
    pub static ref ENV_MANAGER: FakeLock<EnvManager> = FakeLock::new(EnvManager::new());
}
>>>>>>> 416c8a03

/// Init EnvManager
pub fn init() {
    ENV_MANAGER.lock().init();
    info!("Process manager initialized.");
}

/// Create an environment from a ELF file.
#[macro_export]
macro_rules! env_create {
    ($name: ident, $path: expr) => {
        let $name = include_bytes_align_as!(usize, $path);
        $crate::pm::ENV_MANAGER.lock().create($name, 1);
    };

    ($name: ident, $path: expr, $priority: expr) => {
        let $name = include_bytes_align_as!(usize, $path);
        $crate::pm::ENV_MANAGER.lock().create($name, $priority);
    };
}<|MERGE_RESOLUTION|>--- conflicted
+++ resolved
@@ -13,14 +13,10 @@
 pub use ipc::IpcStatus;
 pub use schedule::schedule;
 
-<<<<<<< HEAD
 /// EnvManager instance used in kernel
-pub static mut ENV_MANAGER: EnvManager = EnvManager::new();
-=======
 lazy_static! {
     pub static ref ENV_MANAGER: FakeLock<EnvManager> = FakeLock::new(EnvManager::new());
 }
->>>>>>> 416c8a03
 
 /// Init EnvManager
 pub fn init() {
